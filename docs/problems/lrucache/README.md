--- conflicted
+++ resolved
@@ -81,13 +81,6 @@
 
 <details>
 <summary>View Mermaid Source</summary>
-
-## 📊 Class Diagram
-
-![Class Diagram](class-diagram.png)
-
-<details>
-<summary>📝 View Mermaid Source</summary>
 
 ```mermaid
 classDiagram
@@ -158,11 +151,7 @@
 
 </details>
 
-<<<<<<< HEAD
-</details>
-=======
 ![Class Diagram](diagrams/class-diagram.png)
->>>>>>> 2eabe834
 
 ---
 
