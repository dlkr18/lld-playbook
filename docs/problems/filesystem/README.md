# In-Memory File System - Low Level Design

## Problem Statement

Design an in-memory file system that supports standard file operations like creating files/directories, reading/writing content, and navigating the directory hierarchy. The system should behave like Unix filesystem but operate entirely in memory for fast access.

## Table of Contents
- [Requirements](#requirements)
- [Class Diagram](#class-diagram)
- [Key Design Decisions](#key-design-decisions)
- [Implementation Guide](#implementation-guide)
- [Source Code](#source-code)

## Requirements

### Functional Requirements
1. **Directory Operations**
   - Create directory (`mkdir`)
   - List directory contents (`ls`)
   - Remove directory (`rmdir`) - only if empty
   - Change directory (`cd`)
   - Get current working directory (`pwd`)

2. **File Operations**
   - Create file (`touch`)
   - Write content to file (`write`)
   - Read content from file (`read`)
   - Append content to file (`append`)
   - Delete file (`rm`)

3. **Path Operations**
   - Support absolute paths (`/home/user/file.txt`)
   - Support relative paths (`../file.txt`, `./docs/`)
   - Path normalization (resolve `.` and `..`)
   - Case-sensitive names

4. **Metadata**
   - File/directory size
   - Creation timestamp
   - Last modified timestamp
   - Permissions (basic read/write/execute)

### Non-Functional Requirements
- **Performance**: O(1) operations for direct access, O(n) for path traversal
- **Memory Efficient**: Share common paths, no duplicate content
- **Thread-Safe**: Support concurrent operations
- **Scalability**: Handle 100K+ files/directories

## Class Diagram

![Class Diagram](diagrams/class-diagram.png)

<details>
<summary>View Mermaid Source</summary>

## 📊 Class Diagram

![Class Diagram](class-diagram.png)

<details>
<summary>📝 View Mermaid Source</summary>

```mermaid
classDiagram
    class FileSystemNode {
        <<abstract>>
        -String name
        -Directory parent
        -LocalDateTime createdAt
        -LocalDateTime modifiedAt
        -Permissions permissions
        +getName() String
        +getPath() String
        +getSize() long
        +delete() void
    }
<<<<<<< HEAD
    class Model {
        -String id
        +getId()
    }
    Service --> Model
```

</details>

</details>

---

## 🎯 Implementation Approaches
=======
>>>>>>> 2eabe834

    class File {
        -StringBuilder content
        -long size
        +write(content) void
        +append(content) void
        +read() String
        +getSize() long
    }

    class Directory {
        -Map~String,FileSystemNode~ children
        +addChild(node) void
        +removeChild(name) void
        +getChild(name) FileSystemNode
        +listChildren() List~String~
        +getSize() long
    }

    class FileSystemService {
        -Directory root
        -Directory currentDir
        +mkdir(path) void
        +touch(path) void
        +write(path, content) void
        +read(path) String
        +append(path, content) void
        +rm(path) void
        +rmdir(path) void
        +ls(path) List~String~
        +cd(path) void
        +pwd() String
    }

    class PathResolver {
        +resolve(path, currentDir) Directory
        +normalize(path) String
        +isAbsolute(path) boolean
    }

    class Permissions {
        -boolean read
        -boolean write
        -boolean execute
        +canRead() boolean
        +canWrite() boolean
        +canExecute() boolean
    }

    FileSystemNode <|-- File
    FileSystemNode <|-- Directory
    Directory "1" --> "*" FileSystemNode : children
    FileSystemNode "1" --> "1" Permissions
    FileSystemService --> Directory : root
    FileSystemService --> PathResolver
```

</details>

## Key Design Decisions

### 1. Composite Pattern for Files and Directories
**Decision**: Use Composite pattern with abstract `FileSystemNode` base class.

**Rationale**:
- Uniform treatment of files and directories
- Easy tree traversal
- Polymorphic operations (size, delete)
- Natural hierarchy representation

**Tradeoffs**:
- Some operations only make sense for one type (e.g., `listChildren` for directories)
- Need type checking in some cases

### 2. Map-Based Directory Structure
**Decision**: Store directory children in `HashMap<String, FileSystemNode>`.

**Rationale**:
- O(1) lookup by name
- Fast insertion/deletion
- Natural key-value mapping
- No duplicate names enforced automatically

**Tradeoffs**:
- No ordering (unless using LinkedHashMap)
- Memory overhead per directory
- Case-sensitive by default

### 3. Path Resolution Strategy
**Decision**: Separate `PathResolver` class for path parsing and navigation.

**Rationale**:
- Clean separation of concerns
- Reusable path logic
- Handles complex cases (`.`, `..`, `/`, `./`)
- Easy to test independently

**Tradeoffs**:
- Extra class complexity
- String parsing overhead

### 4. Parent Pointers in Nodes
**Decision**: Each node stores reference to parent directory.

**Rationale**:
- Enables `getPath()` to reconstruct full path
- Supports `..` navigation efficiently
- Allows orphan detection
- Facilitates `pwd` implementation

**Tradeoffs**:
- Bidirectional references (memory)
- Must maintain consistency on moves
- Potential for circular references (prevented by design)

## Implementation Guide

### 1. Path Resolution Algorithm

```
Algorithm: ResolvePath(path, currentDir)
Input: path string, current directory
Output: target Directory

1. if path is absolute (starts with '/'):
      current = root
      path = path.substring(1)
   else:
      current = currentDir

2. if path is empty:
      return current

3. segments = path.split('/')

4. for each segment in segments:
      if segment == '' or segment == '.':
         continue
      if segment == '..':
         current = current.parent
         if current == null:
            current = root
      else:
         child = current.getChild(segment)
         if child == null:
            throw FileNotFoundException
         if child is not Directory:
            throw NotADirectoryException
         current = child

5. return current
```

**Time Complexity**: O(d) where d is path depth  
**Space Complexity**: O(1)

### 2. Directory Size Calculation (Recursive)

```
Algorithm: GetDirectorySize(directory)
Input: directory node
Output: total size in bytes

1. if directory.children is empty:
      return 0

2. totalSize = 0

3. for each child in directory.children:
      if child is File:
         totalSize += child.size
      elif child is Directory:
         totalSize += GetDirectorySize(child)  // Recursive

4. return totalSize
```

**Time Complexity**: O(n) where n is total files in subtree  
**Space Complexity**: O(h) where h is tree height (recursion stack)

### 3. File Write Operation

```
Algorithm: WriteFile(path, content)
Input: file path, content string
Output: void

1. directory = resolvePath(parentPath(path), currentDir)

2. fileName = basename(path)

3. file = directory.getChild(fileName)

4. if file == null:
      file = new File(fileName)
      directory.addChild(file)

5. if file is not File:
      throw InvalidOperationException

6. if !file.permissions.canWrite():
      throw PermissionDeniedException

7. file.content.clear()
8. file.content.append(content)
9. file.size = content.length()
10. file.modifiedAt = now()
```

**Time Complexity**: O(d) for path resolution  
**Space Complexity**: O(1)

### 4. Directory Listing with Metadata

```
Algorithm: ListDirectory(path)
Input: directory path
Output: list of file/directory info

1. directory = resolvePath(path, currentDir)

2. result = []

3. for each child in directory.children:
      info = {
         name: child.name,
         type: child.type,
         size: child.size,
         modified: child.modifiedAt
      }
      result.add(info)

4. return result sorted by name
```

**Time Complexity**: O(n log n) where n is children count (for sorting)  
**Space Complexity**: O(n)

## Source Code

**Total Files**: 10  
**Total Lines of Code**: ~743

### Quick Links
- [📁 View Complete Implementation](/problems/filesystem/CODE)

### Project Structure
```
filesystem/
├── model/
│   ├── FileSystemNode.java       // Abstract base class
│   ├── File.java                 // File implementation
│   ├── Directory.java            // Directory implementation
│   └── Permissions.java          // Access control
├── api/
│   └── FileSystemService.java    // Service interface
├── impl/
│   ├── InMemoryFileSystem.java   // Main implementation
│   └── PathResolver.java         // Path parsing/resolution
└── exceptions/
    ├── FileNotFoundException.java
    ├── DirectoryNotEmptyException.java
    ├── InvalidPathException.java
    └── PermissionDeniedException.java
```

### Core Components

1. **FileSystemNode** (`model/FileSystemNode.java`)
   - Abstract base for files and directories
   - Common properties: name, parent, timestamps, permissions
   - Common operations: getName(), getPath(), delete()

2. **File** (`model/File.java`)
   - Stores content in StringBuilder for efficiency
   - Supports write, read, append operations
   - Tracks file size

3. **Directory** (`model/Directory.java`)
   - Contains map of child nodes
   - Implements add/remove/list operations
   - Recursive size calculation

4. **PathResolver** (`impl/PathResolver.java`)
   - Parses absolute and relative paths
   - Handles `.` and `..` navigation
   - Normalizes paths

5. **InMemoryFileSystem** (`impl/InMemoryFileSystem.java`)
   - Main service implementation
   - Manages root directory and current directory
   - Implements all filesystem operations

### Design Patterns Used

| Pattern | Usage | Benefit |
|---------|-------|---------|
| **Composite** | FileSystemNode hierarchy | Uniform treatment of files/dirs |
| **Strategy** | Permission checking | Flexible access control |
| **Singleton** | Root directory | Single source of truth |
| **Template Method** | Node operations | Consistent behavior |
| **Builder** | File/Directory creation | Clean construction |

### Usage Example

```java
FileSystemService fs = new InMemoryFileSystem();

// Create directories
fs.mkdir("/home");
fs.mkdir("/home/user");
fs.mkdir("/home/user/docs");

// Create and write to file
fs.touch("/home/user/docs/readme.txt");
fs.write("/home/user/docs/readme.txt", "Hello World!");

// Read file
String content = fs.read("/home/user/docs/readme.txt");
System.out.println(content);  // "Hello World!"

// Append to file
fs.append("/home/user/docs/readme.txt", "\nLine 2");

// Navigate directories
fs.cd("/home/user");
System.out.println(fs.pwd());  // "/home/user"

// List directory
List<String> files = fs.ls("docs");  // ["readme.txt"]

// Relative path
fs.cd("../");
System.out.println(fs.pwd());  // "/home"

// Delete file
fs.rm("/home/user/docs/readme.txt");

// Delete empty directory
fs.rmdir("/home/user/docs");
```

## Interview Discussion Points

### System Design Considerations

1. **How would you handle file permissions?**
   - Implement Unix-style rwx permissions
   - Add user/group ownership
   - Check permissions before operations
   - Support setuid/setgid for executables

2. **How to support file moving/renaming?**
   - Implement `mv(source, dest)` operation
   - Update parent pointers
   - Handle cross-directory moves
   - Check for name conflicts

3. **How would you add file search functionality?**
   - Maintain inverted index of filenames
   - Support glob patterns (`*.txt`)
   - Implement `find` with predicates
   - Use BFS/DFS for tree traversal

4. **How to handle very large files?**
   - Chunk files into blocks (like real filesystems)
   - Lazy loading of content
   - Stream-based read/write
   - Memory-mapped files

### Scalability

- **Memory**: O(n) where n is total nodes (files + directories)
- **Operations**: O(d) where d is path depth
- **Concurrent Access**: Use ReadWriteLock per node
- **Large Directories**: Consider B-tree instead of HashMap

### Real-World Extensions

1. **Symbolic Links**
   - Add `SymLink` class extending `FileSystemNode`
   - Store target path
   - Follow links during resolution
   - Detect circular links

2. **File Metadata**
   - MIME types
   - File attributes (hidden, system, readonly)
   - Extended attributes (xattr)
   - Access control lists (ACLs)

3. **Journaling**
   - Log all operations before executing
   - Support rollback on errors
   - Implement undo/redo
   - Crash recovery

4. **File System Persistence**
   - Serialize to disk periodically
   - Implement write-ahead log (WAL)
   - Support snapshots
   - Load from saved state on startup

---

This File System implementation provides a clean, extensible foundation for understanding filesystem concepts and can be extended to support advanced features like permissions, symbolic links, and persistence.<|MERGE_RESOLUTION|>--- conflicted
+++ resolved
@@ -52,13 +52,6 @@
 
 <details>
 <summary>View Mermaid Source</summary>
-
-## 📊 Class Diagram
-
-![Class Diagram](class-diagram.png)
-
-<details>
-<summary>📝 View Mermaid Source</summary>
 
 ```mermaid
 classDiagram
@@ -74,23 +67,6 @@
         +getSize() long
         +delete() void
     }
-<<<<<<< HEAD
-    class Model {
-        -String id
-        +getId()
-    }
-    Service --> Model
-```
-
-</details>
-
-</details>
-
----
-
-## 🎯 Implementation Approaches
-=======
->>>>>>> 2eabe834
 
     class File {
         -StringBuilder content
