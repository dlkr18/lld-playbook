# Food Delivery Service - Low Level Design

## Problem Statement

Design a food delivery platform like Swiggy, Uber Eats, or DoorDash that connects customers with restaurants and delivery partners. The system should handle restaurant management, order processing, real-time delivery tracking, and payment processing.

## Table of Contents
- [Requirements](#requirements)
- [Class Diagram](#class-diagram)
- [Key Design Decisions](#key-design-decisions)
- [Implementation Guide](#implementation-guide)
- [Source Code](#source-code)

## Requirements

### Functional Requirements
1. **Customer Management**
   - Register/login customers
   - Manage delivery addresses
   - View order history
   - Rate restaurants and delivery partners

2. **Restaurant Management**
   - Restaurant registration and profile
   - Menu management (add/update/delete items)
   - Operating hours and service areas
   - Order acceptance/rejection

3. **Order Management**
   - Browse restaurants by location/cuisine
   - Add items to cart
   - Apply promo codes/discounts
   - Place order
   - Real-time order tracking
   - Order cancellation (within time window)

4. **Delivery Management**
   - Delivery partner registration
   - Real-time location tracking
   - Order assignment algorithms
   - Delivery status updates
   - Delivery partner availability

5. **Payment Processing**
   - Multiple payment methods (Card, Wallet, Cash)
   - Split payment
   - Refunds for cancellations
   - Payment status tracking

### Non-Functional Requirements
- **Performance**: Search < 500ms, Order placement < 2s
- **Availability**: 99.9% uptime
- **Scalability**: Handle 100K+ concurrent orders
- **Consistency**: Strong consistency for payments, eventual for tracking
- **Real-time**: Location updates every 5-10 seconds

## Class Diagram

![Class Diagram](diagrams/class-diagram.png)

<details>
<summary>View Mermaid Source</summary>

## 📊 Class Diagram

![Class Diagram](class-diagram.png)

<details>
<summary>📝 View Mermaid Source</summary>

```mermaid
classDiagram
    class Customer {
        -CustomerId id
        -String name
        -String phone
        -String email
        -List~Address~ addresses
        -Wallet wallet
        +placeOrder(cart, address) Order
        +trackOrder(orderId) OrderStatus
        +rateOrder(orderId, rating) void
    }

    class Restaurant {
        -RestaurantId id
        -String name
        -Address location
        -Cuisine cuisine
        -Menu menu
        -double rating
        -boolean isOpen
        -ServiceArea serviceArea
        +acceptOrder(orderId) void
        +rejectOrder(orderId, reason) void
        +updateMenu(item) void
    }

    class Menu {
        -List~MenuItem~ items
        +addItem(item) void
        +removeItem(itemId) void
        +getAvailableItems() List~MenuItem~
    }

    class MenuItem {
        -ItemId id
        -String name
        -String description
        -Money price
        -boolean available
        -List~String~ tags
    }

    class Order {
        -OrderId id
        -CustomerId customerId
        -RestaurantId restaurantId
        -List~OrderItem~ items
        -Address deliveryAddress
        -OrderStatus status
        -Money totalAmount
        -Payment payment
        -DeliveryDetails delivery
        -LocalDateTime placedAt
        +calculateTotal() Money
        +cancel() void
        +updateStatus(status) void
    }

    class OrderItem {
        -MenuItem item
        -int quantity
        -List~String~ customizations
        -Money price
    }

    class DeliveryPartner {
        -PartnerId id
        -String name
        -String phone
        -Vehicle vehicle
        -Location currentLocation
        -PartnerStatus status
        -double rating
        +acceptDelivery(orderId) void
        +updateLocation(location) void
        +completeDelivery(orderId) void
    }

    class DeliveryDetails {
        -PartnerId partnerId
        -Location currentLocation
        -LocalDateTime estimatedTime
        -DeliveryStatus status
        -List~LocationUpdate~ route
    }

    class OrderService {
        +createOrder(customerId, cart, address) Order
        +getOrder(orderId) Order
        +updateOrderStatus(orderId, status) void
        +assignDeliveryPartner(orderId) void
        +trackOrder(orderId) DeliveryDetails
    }

    class DeliveryMatchingService {
        +findNearestPartner(restaurant, address) DeliveryPartner
        +assignOrder(order, partner) void
        +calculateDeliveryFee(distance) Money
    }

    class PaymentService {
        +processPayment(order, method) Payment
        +refund(paymentId, amount) Refund
        +verifyPayment(paymentId) boolean
    }

    Customer "1" --> "*" Order
    Restaurant "1" --> "1" Menu
    Menu "1" --> "*" MenuItem
    Order "1" --> "*" OrderItem
    Order "1" --> "1" Payment
    Order "1" --> "1" DeliveryDetails
    OrderItem --> MenuItem
    DeliveryPartner "1" --> "*" Order : delivers
    OrderService --> Order
    DeliveryMatchingService --> DeliveryPartner
    PaymentService --> Payment
```

</details>

<<<<<<< HEAD
</details>

---

## 🎯 Implementation Approaches
=======
## Key Design Decisions
>>>>>>> 2eabe834

### 1. Real-Time Delivery Tracking
**Decision**: Use location updates with WebSocket/Server-Sent Events for real-time tracking.

**Rationale**:
- Low latency updates (5-10 second intervals)
- Efficient for mobile clients
- Reduces server polling load
- Better user experience

**Tradeoffs**:
- WebSocket connection management complexity
- Higher server resource usage
- Need fallback for connection drops

### 2. Delivery Partner Matching Algorithm
**Decision**: Haversine formula for distance + ETA calculation + partner availability.

**Rationale**:
- Finds truly nearest partner (not Euclidean distance)
- Considers traffic patterns
- Balances load across partners
- Optimizes delivery time

**Tradeoffs**:
- More complex than random assignment
- Requires partner location tracking
- Need to handle partner rejections

### 3. Order State Machine
**Decision**: Explicit state transitions with validation.

**Rationale**:
- Prevents invalid state changes
- Clear business logic
- Easy to audit state history
- Supports cancellation policies

**States**: PLACED → ACCEPTED → PREPARING → READY → PICKED_UP → IN_TRANSIT → DELIVERED

**Tradeoffs**:
- More states to manage
- Need state persistence
- Rollback complexity

### 4. Payment Idempotency
**Decision**: Use idempotency keys for payment operations.

**Rationale**:
- Prevents double charging
- Safe retries on network failures
- Consistent payment state
- Better error recovery

**Tradeoffs**:
- Extra storage for idempotency keys
- Expiration policy needed
- Client must generate keys

## Implementation Guide

### 1. Restaurant Search Algorithm

```
Algorithm: SearchRestaurants(location, filters)
Input: customer location, filters (cuisine, rating, price)
Output: list of restaurants

1. candidateRestaurants = []

2. for each restaurant in allRestaurants:
      if !restaurant.isOpen:
         continue
      
      distance = haversineDistance(location, restaurant.location)
      
      if distance > MAX_DELIVERY_RADIUS:
         continue
      
      if filters.cuisine != null and restaurant.cuisine != filters.cuisine:
         continue
      
      if filters.minRating != null and restaurant.rating < filters.minRating:
         continue
      
      candidateRestaurants.add({
         restaurant: restaurant,
         distance: distance,
         eta: calculateETA(distance)
      })

3. sort candidateRestaurants by (distance, rating DESC)

4. return candidateRestaurants.take(20)  // Top 20 results
```

**Time Complexity**: O(n log n) where n is restaurants count  
**Space Complexity**: O(n)

**Optimization**: Use geo-spatial index (R-tree or Quad-tree) to reduce candidates to O(log n).

### 2. Delivery Partner Matching (Nearest Available)

```
Algorithm: FindNearestPartner(restaurant, deliveryAddress)
Input: restaurant location, delivery address
Output: best delivery partner

1. availablePartners = getPartnersWithStatus(AVAILABLE)

2. if availablePartners is empty:
      return null

3. bestPartner = null
4. minCost = infinity

5. for each partner in availablePartners:
      // Calculate total distance: Partner → Restaurant → Customer
      distToRestaurant = haversineDistance(partner.location, restaurant.location)
      distToCustomer = haversineDistance(restaurant.location, deliveryAddress)
      totalDist = distToRestaurant + distToCustomer
      
      // Calculate time cost (distance + partner rating factor)
      timeCost = (totalDist / AVERAGE_SPEED) * (2.0 - partner.rating/5.0)
      
      if timeCost < minCost:
         minCost = timeCost
         bestPartner = partner

6. return bestPartner
```

**Time Complexity**: O(p) where p is available partners  
**Space Complexity**: O(1)

### 3. Order Total Calculation

```
Algorithm: CalculateOrderTotal(orderItems, restaurant, address)
Input: order items, restaurant, delivery address
Output: total amount breakdown

1. itemsTotal = 0
2. for each item in orderItems:
      itemsTotal += item.price * item.quantity

3. taxes = itemsTotal * TAX_RATE  // e.g., 5%

4. distance = haversineDistance(restaurant.location, address)
5. deliveryFee = calculateDeliveryFee(distance)  // Base + per km

6. platformFee = itemsTotal * PLATFORM_FEE_RATE  // e.g., 2%

7. discount = 0
8. if promoCode is applied:
      discount = applyPromoCode(promoCode, itemsTotal)

9. total = itemsTotal + taxes + deliveryFee + platformFee - discount

10. return {
      itemsTotal: itemsTotal,
      taxes: taxes,
      deliveryFee: deliveryFee,
      platformFee: platformFee,
      discount: discount,
      total: total
   }
```

**Time Complexity**: O(n) where n is items count  
**Space Complexity**: O(1)

### 4. Haversine Distance Formula

```
Algorithm: HaversineDistance(loc1, loc2)
Input: two locations (lat, lon)
Output: distance in kilometers

1. R = 6371  // Earth radius in km

2. lat1Rad = toRadians(loc1.latitude)
3. lat2Rad = toRadians(loc2.latitude)
4. deltaLat = toRadians(loc2.latitude - loc1.latitude)
5. deltaLon = toRadians(loc2.longitude - loc1.longitude)

6. a = sin²(deltaLat/2) + cos(lat1Rad) * cos(lat2Rad) * sin²(deltaLon/2)

7. c = 2 * atan2(√a, √(1-a))

8. distance = R * c

9. return distance
```

**Time Complexity**: O(1)  
**Space Complexity**: O(1)

## Source Code

**Total Files**: 18  
**Total Lines of Code**: ~1,208

### Quick Links
- [📁 View Complete Implementation](/problems/fooddelivery/CODE)

### Project Structure
```
fooddelivery/
├── model/
│   ├── Customer.java
│   ├── Restaurant.java
│   ├── Menu.java
│   ├── MenuItem.java
│   ├── Order.java
│   ├── OrderItem.java
│   ├── DeliveryPartner.java
│   ├── DeliveryDetails.java
│   ├── Location.java
│   ├── Address.java
│   └── OrderStatus.java
├── api/
│   ├── OrderService.java
│   ├── DeliveryMatchingService.java
│   └── PaymentService.java
├── impl/
│   ├── InMemoryOrderService.java
│   ├── NearestPartnerMatcher.java
│   └── GeoUtils.java
└── exceptions/
    ├── RestaurantClosedException.java
    ├── OutOfDeliveryAreaException.java
    └── NoPartnerAvailableException.java
```

### Core Components

1. **Order Management** (`model/Order.java`, `impl/InMemoryOrderService.java`)
   - Order creation and validation
   - State machine for order status
   - Total calculation with taxes and fees

2. **Delivery Matching** (`impl/NearestPartnerMatcher.java`)
   - Finds nearest available delivery partner
   - Uses Haversine formula for accurate distance
   - Considers partner ratings

3. **Restaurant Search** (`impl/InMemoryOrderService.java`)
   - Filters by location, cuisine, rating
   - Calculates ETA
   - Sorts by distance and rating

4. **Real-Time Tracking** (`model/DeliveryDetails.java`)
   - Stores delivery partner location
   - Updates ETA dynamically
   - Maintains route history

### Design Patterns Used

| Pattern | Usage | Benefit |
|---------|-------|---------|
| **State** | Order status management | Clear state transitions |
| **Strategy** | Partner matching algorithms | Flexible matching logic |
| **Observer** | Order status notifications | Real-time updates |
| **Factory** | Order creation | Centralized validation |
| **Repository** | Data access | Clean separation |

### Usage Example

```java
OrderService orderService = new InMemoryOrderService();
DeliveryMatchingService matcher = new NearestPartnerMatcher();

// Customer places order
Cart cart = new Cart();
cart.addItem(menuItem1, 2);
cart.addItem(menuItem2, 1);

Order order = orderService.createOrder(
    customerId,
    cart,
    deliveryAddress
);

// System assigns delivery partner
DeliveryPartner partner = matcher.findNearestPartner(
    restaurant.getLocation(),
    order.getDeliveryAddress()
);
orderService.assignDeliveryPartner(order.getId(), partner.getId());

// Track order
DeliveryDetails tracking = orderService.trackOrder(order.getId());
System.out.println("ETA: " + tracking.getEstimatedTime());
System.out.println("Current location: " + tracking.getCurrentLocation());

// Partner updates location
partner.updateLocation(newLocation);
tracking = orderService.trackOrder(order.getId());  // Updated ETA
```

## Interview Discussion Points

### System Design Considerations

1. **How to handle peak hours (lunch/dinner rush)?**
   - Pre-assign partners to hotspot areas
   - Dynamic pricing (surge fees)
   - Partner incentives for busy times
   - Queue management for restaurants

2. **How to optimize delivery routes?**
   - Batch orders going to same area
   - Use route optimization algorithms (TSP variants)
   - Consider traffic data (Google Maps API)
   - Multi-stop deliveries for same partner

3. **How to prevent fraud (fake orders)?**
   - OTP verification at pickup/delivery
   - Payment pre-authorization
   - Delivery partner photo proof
   - Customer verification (phone, address history)

4. **How to handle order cancellations?**
   - Time-based cancellation policy (free within 2 min)
   - Partial refunds after preparation starts
   - Compensate partners for wasted trips
   - Blacklist frequent cancellers

### Scalability

- **Orders**: Shard by restaurant ID or geographic region
- **Search**: Use Elasticsearch with geo-queries
- **Tracking**: Use Redis for real-time location data
- **Payments**: Use payment gateway with retry logic

### Real-World Extensions

1. **Surge Pricing**
   - Monitor demand vs. supply
   - Dynamic delivery fees
   - Notify customers of surge
   - Partner incentives

2. **Live Order Tracking**
   - WebSocket connections
   - Partner location updates (5-10s)
   - Map visualization
   - ETA recalculation

3. **Restaurant Recommendation**
   - ML-based personalization
   - Order history analysis
   - Collaborative filtering
   - Cuisine preferences

4. **Fleet Management**
   - Partner shift scheduling
   - Earnings dashboard
   - Delivery heatmaps
   - Performance analytics

---

This Food Delivery implementation provides a comprehensive foundation for building a scalable delivery platform with real-time tracking, intelligent matching, and robust order management.<|MERGE_RESOLUTION|>--- conflicted
+++ resolved
@@ -60,13 +60,6 @@
 
 <details>
 <summary>View Mermaid Source</summary>
-
-## 📊 Class Diagram
-
-![Class Diagram](class-diagram.png)
-
-<details>
-<summary>📝 View Mermaid Source</summary>
 
 ```mermaid
 classDiagram
@@ -191,15 +184,7 @@
 
 </details>
 
-<<<<<<< HEAD
-</details>
-
----
-
-## 🎯 Implementation Approaches
-=======
 ## Key Design Decisions
->>>>>>> 2eabe834
 
 ### 1. Real-Time Delivery Tracking
 **Decision**: Use location updates with WebSocket/Server-Sent Events for real-time tracking.
