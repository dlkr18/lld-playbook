# Cricinfo - Complete LLD Guide

## 📋 Table of Contents
1. [Problem Statement](#problem-statement)
2. [Requirements](#requirements)
3. [System Design](#system-design)
4. [Class Diagram](#class-diagram)
5. [Implementation Approaches](#implementation-approaches)
6. [Design Patterns Used](#design-patterns-used)
7. [Complete Implementation](#complete-implementation)

---

## Problem Statement

Design a **Cricinfo System** (like ESPN Cricinfo) that manages cricket matches, live scores, player statistics, team information, commentary, and historical records. The system must support real-time score updates, ball-by-ball commentary, and complex cricket rules (overs, wickets, extras, partnerships).

### Key Challenges
- 🏏 **Live Score Updates**: Real-time ball-by-ball updates
- 📊 **Complex Scoring**: Runs, wickets, extras (byes, leg-byes, wides, no-balls)
- 🎯 **Match States**: Innings, overs, partnerships, fall of wickets
- 📈 **Player Stats**: Batting average, strike rate, bowling economy
- 📜 **Commentary**: Ball-by-ball text commentary
- 🏆 **Tournament Management**: Series, leagues, knockout formats
- 🔄 **Match Types**: Test, ODI, T20, formats with different rules

---

## Requirements

### Functional Requirements

<<<<<<< HEAD
### Non-Functional Requirements
⚡ **Performance**: Response time < 100ms for critical operations
🔒 **Security**: Authentication, authorization, data encryption
📈 **Scalability**: Support 10,000+ concurrent users
🛡️ **Reliability**: 99.9% uptime
🔄 **Availability**: Multi-region deployment ready
💾 **Data Consistency**: ACID transactions where needed

---

## 🏗️ System Design

### High-Level Architecture

```
┌─────────────────────────────────────────────────────┐
│                    Client Layer                     │
│              (Web, Mobile, API)                     │
└──────────────────┬──────────────────────────────────┘
                   │
┌──────────────────▼──────────────────────────────────┐
│                Service Layer                        │
│        (Business Logic & Orchestration)             │
└──────────────────┬──────────────────────────────────┘
                   │
┌──────────────────▼──────────────────────────────────┐
│              Repository Layer                       │
│          (Data Access & Caching)                    │
└──────────────────┬──────────────────────────────────┘
                   │
┌──────────────────▼──────────────────────────────────┐
│               Data Layer                            │
│        (Database, Cache, Storage)                   │
└─────────────────────────────────────────────────────┘
```

---

## 📊 Class Diagram

![Class Diagram](diagrams/class-diagram.png)

<details>
<summary>📄 View Mermaid Source</summary>

## 📊 Class Diagram

![Class Diagram](class-diagram.png)

<details>
<summary>📝 View Mermaid Source</summary>

```mermaid
classDiagram
    class Service {
        <<interface>>
        +operation()
    }
    class Model {
        -String id
        +getId()
    }
    Service --> Model
```

</details>

</details>

---

## 🎯 Implementation Approaches

### Approach 1: In-Memory Implementation
**Pros:**
- ✅ Fast access (O(1) for HashMap operations)
- ✅ Simple to implement
- ✅ Good for prototyping

**Cons:**
- ❌ Not persistent
- ❌ Limited by RAM
- ❌ No distributed support

**Use Case:** Development, testing, small-scale systems

### Approach 2: Database-Backed Implementation
**Pros:**
- ✅ Persistent storage
- ✅ ACID transactions
- ✅ Scalable with sharding
=======
✅ **Match Management**
- Create match (teams, venue, date, format)
- Start match, toss, innings
- Track current state (batting team, bowler, striker, non-striker)
- End match, declare winner

✅ **Score Tracking**
- Record ball outcome (runs, wicket, extra, boundary)
- Track overs (6 balls per over)
- Manage innings (2 innings per team in Test, 1 in limited overs)
- Calculate required run rate, target

✅ **Player Statistics**
- **Batting**: Runs, balls faced, 4s, 6s, strike rate, average
- **Bowling**: Overs, maidens, runs conceded, wickets, economy, average
- **Fielding**: Catches, run-outs, stumpings
- **Career stats**: Aggregate across matches

✅ **Commentary & Updates**
- Ball-by-ball commentary
- Key events (wicket, boundary, milestone)
- Partnership details
- Fall of wickets timeline

✅ **Team Management**
- Playing XI selection
- Squad management
- Batting order, bowling rotation
>>>>>>> 2eabe834

### Non-Functional Requirements

⚡ **Performance**: Real-time score updates < 1 second  
🔒 **Concurrency**: Handle millions of concurrent viewers  
📈 **Scalability**: Support 1000+ matches per day globally  
🛡️ **Reliability**: 99.99% uptime during live matches  

---

## System Design

### Match State Flow

```
SCHEDULED → TOSS → INNINGS_1 → INNINGS_BREAK → INNINGS_2 → COMPLETED
                                                       ↓
                                        (Test: INNINGS_3, INNINGS_4)
```

### Ball Delivery Flow

```
1. Bowler bowls to striker
   └─> Record ball number, over number

2. Ball outcome
   ├─> Runs scored (0, 1, 2, 3, 4, 6)
   ├─> Wicket (bowled, caught, lbw, run-out, etc.)
   ├─> Extra (wide, no-ball, bye, leg-bye)
   └─> Boundary (4 or 6)

3. Update scores
   ├─> Team score
   ├─> Batsman score
   ├─> Bowler stats
   └─> Partnership

4. Check end conditions
   ├─> Over complete (6 legal balls)
   ├─> Innings complete (all out or overs done)
   └─> Match complete (target chased or innings over)

5. Switch roles if needed
   ├─> End of over: Change bowler, swap striker/non-striker
   └─> Wicket: New batsman, update batting order
```

---

## Class Diagram

![Class Diagram](diagrams/class-diagram.png)

<details>
<summary>📄 View Mermaid Source</summary>

```mermaid
classDiagram
    class Match {
        -String matchId
        -Team team1
        -Team team2
        -Venue venue
        -MatchType type
        -MatchStatus status
        -List~Innings~ innings
        -Team winner
        +startMatch() void
        +recordBall(Ball) void
        +endInnings() void
        +getScore() MatchScore
    }
    
    class Team {
        -String teamId
        -String name
        -List~Player~ squad
        -List~Player~ playingXI
        -Player captain
        +selectPlayingXI() void
        +getBattingOrder() List~Player~
    }
    
    class Player {
        -String playerId
        -String name
        -PlayerRole role
        -BattingStats battingStats
        -BowlingStats bowlingStats
        -FieldingStats fieldingStats
        +updateStats(Ball) void
    }
    
    class Innings {
        -int inningsNumber
        -Team battingTeam
        -Team bowlingTeam
        -List~Over~ overs
        -int totalRuns
        -int wickets
        -boolean declared
        +addOver(Over) void
        +getScore() String
    }
    
    class Over {
        -int overNumber
        -Player bowler
        -List~Ball~ balls
        -int runs
        -int wickets
        +addBall(Ball) void
        +isComplete() boolean
    }
    
    class Ball {
        -int ballNumber
        -Player bowler
        -Player striker
        -BallOutcome outcome
        -int runs
        -boolean isWicket
        -Wicket wicket
        -ExtraType extra
        -String commentary
    }
    
    class Wicket {
        -Player batsman
        -WicketType type
        -Player fielder
        -Player bowler
        -int ballNumber
    }
    
    class BattingStats {
        -int runs
        -int ballsFaced
        -int fours
        -int sixes
        -double strikeRate
        +updateStats(int runs, boolean isBoundary) void
        +getStrikeRate() double
    }
    
    class BowlingStats {
        -int overs
        -int maidens
        -int runsConceded
        -int wickets
        -double economy
        +updateStats(Ball) void
        +getEconomy() double
    }
    
    class MatchType {
        <<enumeration>>
        TEST
        ODI
        T20
    }
    
    class WicketType {
        <<enumeration>>
        BOWLED
        CAUGHT
        LBW
        RUN_OUT
        STUMPED
        HIT_WICKET
    }
    
    class ExtraType {
        <<enumeration>>
        WIDE
        NO_BALL
        BYE
        LEG_BYE
    }
    
    Match "1" --> "2" Team
    Match "1" --> "*" Innings
    Innings "1" --> "*" Over
    Over "1" --> "*" Ball
    Ball "1" --> "0..1" Wicket
    Team "1" --> "*" Player
    Player "1" --> "1" BattingStats
    Player "1" --> "1" BowlingStats
    Match --> MatchType
    Wicket --> WicketType
    Ball --> ExtraType
```

</details>

---

## Implementation Approaches

### 1. Scoring Logic

```java
public void recordBall(Ball ball) {
    currentOver.addBall(ball);
    
    // Update team score
    currentInnings.addRuns(ball.getRuns());
    
    // Update batsman score
    ball.getStriker().getBattingStats().addRuns(ball.getRuns(), ball.isBoundary());
    
    // Update bowler stats
    ball.getBowler().getBowlingStats().addBall(ball);
    
    // Handle wicket
    if (ball.isWicket()) {
        handleWicket(ball.getWicket());
        currentInnings.incrementWickets();
    }
    
    // Handle extras
    if (ball.getExtra() != null) {
        handleExtra(ball);
    }
    
    // Check over complete
    if (currentOver.isComplete()) {
        endOver();
    }
    
    // Check innings complete
    if (isInningsComplete()) {
        endInnings();
    }
}
```

---

### 2. Strike Rate Calculation

```java
public double getStrikeRate() {
    if (ballsFaced == 0) return 0.0;
    return (runs * 100.0) / ballsFaced;
}

public double getEconomy() {
    if (overs == 0) return 0.0;
    return runsConceded / (double) overs;
}
```

---

## Design Patterns Used

| Pattern | Usage |
|---------|-------|
| **Observer Pattern** | Real-time score updates to subscribers |
| **State Pattern** | Match states (Scheduled, Live, Completed) |
| **Strategy Pattern** | Different match formats (Test, ODI, T20) |
| **Composite Pattern** | Innings → Overs → Balls |
| **Builder Pattern** | Build complex match objects |

---

## Complete Implementation

### 📦 Project Structure (12 files)

```
cricinfo/
├── model/
│   ├── Match.java
│   ├── Team.java
│   ├── Player.java
│   ├── Innings.java
│   ├── Over.java
│   ├── Ball.java
│   ├── Wicket.java
│   ├── BattingStats.java
│   ├── BowlingStats.java
│   ├── MatchType.java
│   ├── WicketType.java
│   └── ExtraType.java
```

**Total Files:** 12  
**Total Lines of Code:** ~284

---

## Source Code

All source code files are available in the [**CODE.md**](/problems/cricinfo/CODE) file.

**Quick Links:**
- 📁 [View Project Structure](/problems/cricinfo/CODE#-project-structure-12-files)
- 💻 [Browse All Source Files](/problems/cricinfo/CODE#-source-code)
- 🏏 [Scoring Logic](/problems/cricinfo/CODE#matchjava)
- 📊 [Player Stats](/problems/cricinfo/CODE#battingstatsjava)

---

## Best Practices

✅ **Real-time Updates**: Observer pattern for live scores  
✅ **Immutable Stats**: Prevent retroactive score changes  
✅ **Ball-by-Ball Audit**: Complete history for every ball  
✅ **Thread Safety**: Concurrent viewer access  

---

## 🎓 Interview Tips

1. **Q**: How to handle concurrent score updates?  
   **A**: Use synchronized blocks or message queue for sequential processing

2. **Q**: How to calculate required run rate?  
   **A**: `(Target - CurrentScore) / RemainingOvers`

3. **Q**: How to detect maiden over?  
   **A**: Over complete with 0 runs conceded

---

## 📝 Summary

**Cricinfo** demonstrates:
- ✅ **Complex domain modeling** for cricket rules
- ✅ **Real-time updates** with observer pattern
- ✅ **Hierarchical data** (Match → Innings → Over → Ball)
- ✅ **Statistics calculation** for players and teams

---

**Perfect for**: Sports scoring system interviews, real-time updates, complex domain modeling<|MERGE_RESOLUTION|>--- conflicted
+++ resolved
@@ -30,99 +30,6 @@
 
 ### Functional Requirements
 
-<<<<<<< HEAD
-### Non-Functional Requirements
-⚡ **Performance**: Response time < 100ms for critical operations
-🔒 **Security**: Authentication, authorization, data encryption
-📈 **Scalability**: Support 10,000+ concurrent users
-🛡️ **Reliability**: 99.9% uptime
-🔄 **Availability**: Multi-region deployment ready
-💾 **Data Consistency**: ACID transactions where needed
-
----
-
-## 🏗️ System Design
-
-### High-Level Architecture
-
-```
-┌─────────────────────────────────────────────────────┐
-│                    Client Layer                     │
-│              (Web, Mobile, API)                     │
-└──────────────────┬──────────────────────────────────┘
-                   │
-┌──────────────────▼──────────────────────────────────┐
-│                Service Layer                        │
-│        (Business Logic & Orchestration)             │
-└──────────────────┬──────────────────────────────────┘
-                   │
-┌──────────────────▼──────────────────────────────────┐
-│              Repository Layer                       │
-│          (Data Access & Caching)                    │
-└──────────────────┬──────────────────────────────────┘
-                   │
-┌──────────────────▼──────────────────────────────────┐
-│               Data Layer                            │
-│        (Database, Cache, Storage)                   │
-└─────────────────────────────────────────────────────┘
-```
-
----
-
-## 📊 Class Diagram
-
-![Class Diagram](diagrams/class-diagram.png)
-
-<details>
-<summary>📄 View Mermaid Source</summary>
-
-## 📊 Class Diagram
-
-![Class Diagram](class-diagram.png)
-
-<details>
-<summary>📝 View Mermaid Source</summary>
-
-```mermaid
-classDiagram
-    class Service {
-        <<interface>>
-        +operation()
-    }
-    class Model {
-        -String id
-        +getId()
-    }
-    Service --> Model
-```
-
-</details>
-
-</details>
-
----
-
-## 🎯 Implementation Approaches
-
-### Approach 1: In-Memory Implementation
-**Pros:**
-- ✅ Fast access (O(1) for HashMap operations)
-- ✅ Simple to implement
-- ✅ Good for prototyping
-
-**Cons:**
-- ❌ Not persistent
-- ❌ Limited by RAM
-- ❌ No distributed support
-
-**Use Case:** Development, testing, small-scale systems
-
-### Approach 2: Database-Backed Implementation
-**Pros:**
-- ✅ Persistent storage
-- ✅ ACID transactions
-- ✅ Scalable with sharding
-=======
 ✅ **Match Management**
 - Create match (teams, venue, date, format)
 - Start match, toss, innings
@@ -151,7 +58,6 @@
 - Playing XI selection
 - Squad management
 - Batting order, bowling rotation
->>>>>>> 2eabe834
 
 ### Non-Functional Requirements
 
