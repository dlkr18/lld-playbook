--- conflicted
+++ resolved
@@ -54,13 +54,6 @@
 
 <details>
 <summary>View Mermaid Source</summary>
-
-## 📊 Class Diagram
-
-![Class Diagram](class-diagram.png)
-
-<details>
-<summary>📝 View Mermaid Source</summary>
 
 ```mermaid
 classDiagram
@@ -90,18 +83,12 @@
         +apply(context) Object
     }
 
-<<<<<<< HEAD
-</details>
-
----
-=======
     class Condition {
         -String attribute
         -Operator operator
         -Object value
         +evaluate(context) boolean
     }
->>>>>>> 2eabe834
 
     class RolloutStrategy {
         <<interface>>
