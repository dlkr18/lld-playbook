# Amazon E-commerce - Complete LLD Guide

## 📋 Table of Contents
1. [Problem Statement](#problem-statement)
2. [Requirements](#requirements)
3. [System Design](#system-design)
4. [Class Diagram](#class-diagram)
5. [Implementation Approaches](#implementation-approaches)
6. [Design Patterns Used](#design-patterns-used)
7. [Complete Implementation](#complete-implementation)
8. [Best Practices](#best-practices)

---

## Problem Statement

Design an **Amazon E-commerce** system that handles product catalog management, shopping cart operations, order placement, payment processing, and customer reviews. The system must support millions of products, concurrent shopping sessions, inventory management, and real-time order tracking.

### Key Challenges
- 🛒 **Shopping Cart Management**: Add/remove items, calculate totals, handle quantity updates
- 📦 **Product Catalog**: Search, filter by category, sort by price/rating
- 💳 **Order Processing**: Place order, payment integration, order status tracking
- ⭐ **Review System**: Customer ratings and reviews for products
- 🏢 **Inventory Management**: Stock availability, low stock alerts
- 💰 **Pricing & Discounts**: Dynamic pricing, coupons, bulk discounts
- 📊 **Multi-vendor Support**: Multiple sellers per product
- 🚚 **Order Fulfillment**: Warehouse assignment, shipping tracking

---

## Requirements

### Functional Requirements

✅ **Product Management**
- Add/update/delete products with details (name, description, price, category, images)
- Product categorization and sub-categories
- Inventory tracking (stock quantity, low stock alerts)
- Product status (Available, Out of Stock, Discontinued)
- Multiple product variants (size, color, etc.)

✅ **Customer Management**
- Register/login customers
- Customer profiles with addresses
- Order history and wishlist
- Customer preferences and recommendations

✅ **Shopping Cart**
- Add products to cart
- Update quantity or remove items
- Calculate subtotal, tax, shipping
- Save cart for later
- Cart expiry after inactivity

✅ **Order Processing**
- Create order from cart
- Select delivery address
- Choose payment method (Card, UPI, Wallet, COD)
- Order confirmation and tracking
- Order cancellation and refunds
- Order status updates (Placed, Confirmed, Shipped, Delivered, Cancelled)

✅ **Payment Processing**
- Multiple payment methods
- Payment validation
- Transaction recording
- Refund processing

✅ **Review & Rating System**
- Submit product reviews
- Rate products (1-5 stars)
- Helpful review voting
- Verified purchase badge

✅ **Search & Discovery**
- Search products by name, description
- Filter by category, price range, rating
- Sort by price, popularity, newest
- Recommended products

### Non-Functional Requirements

⚡ **Performance**:
- Product search < 200ms
- Cart operations < 100ms
- Order placement < 500ms
- Support 100,000+ concurrent users

🔒 **Concurrency**:
- Thread-safe cart operations
- Atomic inventory updates
- Optimistic locking for orders

🛡️ **Reliability**:
- ACID transactions for orders
- Payment idempotency
- Order confirmation emails

📈 **Scalability**:
- Horizontal scaling for APIs
- Database sharding by category/region
- Caching for product catalog
- CDN for product images

---

## System Design

### High-Level Architecture

```
┌─────────────────────────────────────────────────────┐
│                 Client Layer                        │
│         (Web, Mobile, API Gateway)                  │
└──────────────────┬──────────────────────────────────┘
                   │
┌──────────────────▼──────────────────────────────────┐
│              Service Layer                          │
│  ┌─────────────┬──────────────┬─────────────┐      │
│  │  Product    │   Cart       │   Order     │      │
│  │  Service    │   Service    │   Service   │      │
│  └─────────────┴──────────────┴─────────────┘      │
│  ┌─────────────┬──────────────┬─────────────┐      │
│  │  Payment    │   Customer   │   Review    │      │
│  │  Service    │   Service    │   Service   │      │
│  └─────────────┴──────────────┴─────────────┘      │
└──────────────────┬──────────────────────────────────┘
                   │
┌──────────────────▼──────────────────────────────────┐
│              Data Layer                             │
│  - Products DB (Read replicas)                      │
│  - Orders DB (Sharded)                              │
│  - Customers DB                                     │
│  - Redis Cache (Product catalog, cart)             │
│  - S3/CDN (Product images)                          │
└─────────────────────────────────────────────────────┘
```

### Key Workflows

<<<<<<< HEAD
## 📊 Class Diagram

![Class Diagram](class-diagram.png)

<details>
<summary>📝 View Mermaid Source</summary>

```mermaid
classDiagram
    class Service {
        <<interface>>
        +operation()
    }
    class Model {
        -String id
        +getId()
    }
    Service --> Model
```

</details>

</details>

---

## 🎯 Implementation Approaches

### Approach 1: In-Memory Implementation
**Pros:**
- ✅ Fast access (O(1) for HashMap operations)
- ✅ Simple to implement
- ✅ Good for prototyping

**Cons:**
- ❌ Not persistent
- ❌ Limited by RAM
- ❌ No distributed support

**Use Case:** Development, testing, small-scale systems

### Approach 2: Database-Backed Implementation
**Pros:**
- ✅ Persistent storage
- ✅ ACID transactions
- ✅ Scalable with sharding

**Cons:**
- ❌ Slower than in-memory
- ❌ Network latency
- ❌ More complex

**Use Case:** Production systems, large-scale

### Approach 3: Hybrid (Cache + Database)
**Pros:**
- ✅ Fast reads from cache
- ✅ Persistent in database
- ✅ Best of both worlds

**Cons:**
- ❌ Cache invalidation complexity
- ❌ More infrastructure

**Use Case:** High-traffic production systems

---

## 🎨 Design Patterns Used

### 1. **Repository Pattern**
Abstracts data access logic from business logic.

```java
public interface Repository {
    T save(T entity);
    T findById(String id);
    List<T> findAll();
}
=======
**1. Product Browsing Flow:**
```
Customer → Search/Filter → Product List → Product Details → Add to Cart
>>>>>>> 2eabe834
```

**2. Order Placement Flow:**
```
View Cart → Update Quantities → Proceed to Checkout → Select Address 
→ Choose Payment → Confirm Order → Payment Processing → Order Confirmation
```

**3. Order Fulfillment Flow:**
```
Order Placed → Payment Confirmed → Warehouse Assignment → Picking/Packing 
→ Shipped → Out for Delivery → Delivered
```

---

## Class Diagram

![Class Diagram](diagrams/class-diagram.png)

<details>
<summary>📄 View Mermaid Source</summary>

```mermaid
classDiagram
    class Customer {
        -String id
        -String name
        -String email
        -String phone
        -List~Address~ addresses
        -Cart cart
        -List~Order~ orders
        +addAddress(Address) void
        +getCart() Cart
        +placeOrder() Order
    }
    
    class Product {
        -String id
        -String name
        -String description
        -double price
        -ProductCategory category
        -int stockQuantity
        -ProductStatus status
        -double averageRating
        -List~Review~ reviews
        +updateStock(int quantity) void
        +addReview(Review) void
        +getAverageRating() double
    }
    
    class Cart {
        -String id
        -Customer customer
        -List~CartItem~ items
        -LocalDateTime lastUpdated
        +addItem(Product, int quantity) void
        +removeItem(Product) void
        +updateQuantity(Product, int quantity) void
        +calculateTotal() double
        +clear() void
    }
    
    class CartItem {
        -Product product
        -int quantity
        -double priceAtAdd
        +getSubtotal() double
    }
    
    class Order {
        -String id
        -Customer customer
        -List~OrderItem~ items
        -Address shippingAddress
        -Payment payment
        -OrderStatus status
        -double totalAmount
        -LocalDateTime orderDate
        +calculateTotal() double
        +updateStatus(OrderStatus) void
        +cancel() void
    }
    
    class OrderItem {
        -Product product
        -int quantity
        -double priceAtOrder
        +getSubtotal() double
    }
    
    class Payment {
        -String id
        -Order order
        -double amount
        -PaymentMethod method
        -PaymentStatus status
        -LocalDateTime timestamp
        +process() boolean
        +refund() void
    }
    
    class Review {
        -String id
        -Product product
        -Customer customer
        -int rating
        -String comment
        -boolean verifiedPurchase
        -LocalDateTime reviewDate
        +isHelpful() boolean
    }
    
    class Address {
        -String id
        -String street
        -String city
        -String state
        -String zipCode
        -String country
        -boolean isDefault
        +getFullAddress() String
    }
    
    class ProductService {
        <<interface>>
        +getProduct(String id) Product
        +searchProducts(String query) List~Product~
        +filterByCategory(ProductCategory) List~Product~
        +updateStock(String productId, int quantity) void
        +addProduct(Product) void
    }
    
    class CartService {
        <<interface>>
        +getCart(Customer) Cart
        +addToCart(Customer, Product, int quantity) void
        +removeFromCart(Customer, Product) void
        +clearCart(Customer) void
    }
    
    class OrderService {
        <<interface>>
        +createOrder(Customer, Cart) Order
        +getOrder(String orderId) Order
        +updateOrderStatus(String orderId, OrderStatus) void
        +cancelOrder(String orderId) void
        +getCustomerOrders(Customer) List~Order~
    }
    
    class PaymentService {
        <<interface>>
        +processPayment(Order, PaymentMethod) Payment
        +refundPayment(Payment) void
        +validatePayment(Payment) boolean
    }
    
    class ProductCategory {
        <<enumeration>>
        ELECTRONICS
        CLOTHING
        BOOKS
        HOME
        SPORTS
        TOYS
    }
    
    class OrderStatus {
        <<enumeration>>
        PLACED
        CONFIRMED
        PROCESSING
        SHIPPED
        OUT_FOR_DELIVERY
        DELIVERED
        CANCELLED
        RETURNED
    }
    
    class PaymentStatus {
        <<enumeration>>
        PENDING
        PROCESSING
        COMPLETED
        FAILED
        REFUNDED
    }
    
    Customer "1" --> "1" Cart
    Customer "1" --> "*" Order
    Customer "1" --> "*" Address
    Customer "1" --> "*" Review
    
    Cart "1" --> "*" CartItem
    CartItem "*" --> "1" Product
    
    Order "1" --> "*" OrderItem
    Order "*" --> "1" Customer
    Order "1" --> "1" Address
    Order "1" --> "1" Payment
    OrderItem "*" --> "1" Product
    
    Review "*" --> "1" Product
    Review "*" --> "1" Customer
    
    Product --> ProductCategory
    Product --> ProductStatus
    Order --> OrderStatus
    Payment --> PaymentMethod
    Payment --> PaymentStatus
    
    ProductService ..> Product : manages
    CartService ..> Cart : manages
    OrderService ..> Order : manages
    PaymentService ..> Payment : manages
```

</details>

---

## Implementation Approaches

### 1. Cart Management Strategy

#### ❌ **Approach 1: Database-Backed Cart**
Store cart in database on every operation.

**Problems:**
- High DB load for every cart action
- Slow response times (200-300ms)
- Unnecessary persistence for temporary data

#### ✅ **Approach 2: Redis-Backed Cart** (Chosen)
```java
class CartService {
    private RedisTemplate<String, Cart> redisTemplate;
    
    public void addToCart(Customer customer, Product product, int quantity) {
        String cartKey = "cart:" + customer.getId();
        Cart cart = redisTemplate.opsForValue().get(cartKey);
        // Add item to cart
        redisTemplate.opsForValue().set(cartKey, cart, 7, TimeUnit.DAYS);
    }
}
```

**Advantages:**
- ✅ **Fast**: < 10ms operations
- ✅ **Auto-expiry**: Carts expire after 7 days
- ✅ **Persistent**: Survive server restarts
- ✅ **Scalable**: Distributed caching

---

### 2. Inventory Management

#### ❌ **Approach 1: Check-Then-Update**
```java
if (product.getStockQuantity() >= quantity) {
    product.setStockQuantity(product.getStockQuantity() - quantity); // Race condition!
}
```

**Problem:** Race condition - multiple users can oversell stock

#### ✅ **Approach 2: Atomic Update with Optimistic Locking**
```java
@Version
private Long version;

public boolean reserveStock(int quantity) {
    // JPA will auto-retry if version mismatch
    if (stockQuantity >= quantity) {
        stockQuantity -= quantity;
        return true;
    }
    return false;
}
```

**Advantages:**
- ✅ **Thread-safe**: No overselling
- ✅ **Performance**: No locks, optimistic approach
- ✅ **Auto-retry**: Framework handles retries

---

### 3. Order Placement Algorithm

```
1. Validate Cart
   └─> Check cart not empty
   └─> Verify all products still available

2. Reserve Inventory
   └─> For each cart item:
       └─> Atomically decrease stock
       └─> Rollback all if any fails

3. Create Order
   └─> Generate order ID
   └─> Create OrderItems from CartItems
   └─> Lock prices (use current product price)
   └─> Set status = PLACED

4. Process Payment
   └─> Call payment gateway
   └─> If success: status = CONFIRMED
   └─> If failure: 
       └─> Release inventory
       └─> status = CANCELLED

5. Clear Cart & Notify
   └─> Empty customer's cart
   └─> Send order confirmation email
   └─> Update order tracking
```

**Time Complexity**: O(n) where n = number of cart items  
**Space Complexity**: O(n) for order items

---

## Design Patterns Used

| Pattern | Usage | Benefit |
|---------|-------|---------|
| **Strategy Pattern** | Multiple payment methods (Card, UPI, Wallet, COD) | Easy to add new payment providers |
| **Factory Pattern** | Create orders, payments, reviews | Centralized object creation |
| **Repository Pattern** | Data access for Product, Order, Customer | Abstract database operations |
| **Observer Pattern** | Order status updates trigger notifications | Decoupled event handling |
| **Decorator Pattern** | Add promotions, discounts to cart total | Flexible pricing rules |
| **Command Pattern** | Order operations (Place, Cancel, Refund) | Undo/redo, audit trail |
| **Facade Pattern** | AmazonService wraps Product, Cart, Order services | Simplified client interface |

---

## Complete Implementation

### 📦 Project Structure (28 files)

```
amazon/
├── model/
│   ├── Customer.java           # Customer profile and preferences
│   ├── Address.java            # Shipping/billing addresses
│   ├── Product.java            # Product catalog entry
│   ├── ProductCategory.java    # Category enum
│   ├── ProductStatus.java      # AVAILABLE, OUT_OF_STOCK, DISCONTINUED
│   ├── Cart.java               # Shopping cart
│   ├── CartItem.java           # Individual cart item
│   ├── Order.java              # Order entity
│   ├── OrderItem.java          # Individual order line item
│   ├── OrderStatus.java        # Order lifecycle states
│   ├── Payment.java            # Payment transaction
│   ├── PaymentMethod.java      # CARD, UPI, WALLET, COD
│   ├── PaymentStatus.java      # Payment lifecycle
│   ├── Review.java             # Product review and rating
│   └── Category.java           # Product category hierarchy
├── api/
│   ├── AmazonService.java      # Facade for all operations
│   ├── ProductService.java     # Product CRUD and search
│   ├── CartService.java        # Cart management
│   ├── OrderService.java       # Order processing
│   └── PaymentService.java     # Payment integration
├── impl/
│   ├── ProductServiceImpl.java # Product service implementation
│   └── OrderServiceImpl.java   # Order processing logic
└── exceptions/
    ├── ProductNotFoundException.java
    ├── InsufficientStockException.java
    ├── EmptyCartException.java
    ├── CustomerNotFoundException.java
    ├── OrderNotFoundException.java
    └── InvalidOperationException.java
```

**Total Files:** 28  
**Total Lines of Code:** ~1,008

---

## Source Code

### 📦 Complete Implementation

All source code files are available in the [**CODE.md**](/problems/amazon/CODE) file.

**Quick Links:**
- 📁 [View Project Structure](/problems/amazon/CODE#-project-structure-28-files)
- 💻 [Browse All Source Files](/problems/amazon/CODE#-source-code)

---

## Best Practices

### 1. Data Consistency
✅ **Transactional Order Placement**: Payment + Inventory + Order in single transaction  
✅ **Optimistic Locking**: Version field for concurrent updates  
✅ **Idempotent APIs**: Handle duplicate requests gracefully  
✅ **Audit Trail**: Log all order state changes  

### 2. Performance Optimization
✅ **Product Catalog Caching**: Redis cache with TTL  
✅ **Read Replicas**: Separate DB for product searches  
✅ **Database Indexing**: Index on category, price, rating  
✅ **Lazy Loading**: Load product reviews on-demand  

### 3. Scalability
✅ **Stateless Services**: Scale horizontally  
✅ **Database Sharding**: Shard by customer ID or region  
✅ **Event-Driven**: Use message queue for order events  
✅ **CDN**: Product images served from CDN  

### 4. Security
✅ **Authentication**: JWT tokens for API access  
✅ **Authorization**: Customers can only view their own orders  
✅ **PCI Compliance**: Never store card details  
✅ **Rate Limiting**: Prevent order spam  
✅ **Input Validation**: Sanitize all user inputs  

---

## 🚀 How to Use

### 1. Product Catalog Operations
```java
ProductService productService = new ProductServiceImpl();

// Search products
List<Product> results = productService.searchProducts("laptop");

// Filter by category
List<Product> electronics = productService.filterByCategory(ProductCategory.ELECTRONICS);

// Get product details
Product product = productService.getProduct("PROD123");
```

### 2. Shopping Cart Operations
```java
CartService cartService = new CartServiceImpl();

// Add to cart
cartService.addToCart(customer, product, 2);

// Update quantity
cartService.updateQuantity(customer, product, 3);

// Get cart
Cart cart = cartService.getCart(customer);
double total = cart.calculateTotal();
```

### 3. Order Placement
```java
OrderService orderService = new OrderServiceImpl();

// Create order from cart
Order order = orderService.createOrder(customer, cart);

// Process payment
PaymentService paymentService = new PaymentServiceImpl();
Payment payment = paymentService.processPayment(order, PaymentMethod.CARD);

// Check order status
OrderStatus status = order.getStatus(); // CONFIRMED
```

### 4. Review System
```java
Review review = new Review();
review.setProduct(product);
review.setCustomer(customer);
review.setRating(5);
review.setComment("Excellent product!");
review.setVerifiedPurchase(true);

product.addReview(review);
```

---

## 🧪 Testing Considerations

### Unit Tests
- ✅ Test cart operations (add, remove, update)
- ✅ Test order total calculations with tax and shipping
- ✅ Test inventory reservation and rollback
- ✅ Test payment processing success/failure

### Integration Tests
- ✅ End-to-end order placement flow
- ✅ Payment gateway integration
- ✅ Email notification on order confirmation

### Load Tests
- ✅ 100,000+ concurrent product searches
- ✅ 50,000+ concurrent cart operations
- ✅ 10,000+ orders per minute

---

## 📈 Scaling Considerations

### Database Optimization
1. **Sharding**: Shard orders by customer_id or date
2. **Partitioning**: Partition products by category
3. **Read Replicas**: 5+ replicas for product catalog
4. **Connection Pooling**: HikariCP with 50-100 connections

### Caching Strategy
1. **L1 Cache**: Application-level cache for hot products
2. **L2 Cache**: Redis for product catalog (TTL: 1 hour)
3. **Cart Cache**: Redis with 7-day expiry
4. **CDN**: CloudFront for product images

### Microservices Architecture
```
- Product Service (search, catalog)
- Order Service (order processing)
- Payment Service (payment gateway integration)
- Inventory Service (stock management)
- Notification Service (emails, SMS)
- Recommendation Service (ML-based)
```

### Monitoring
- Track order placement success rate (target: > 99%)
- Monitor payment failure rate
- Alert on low stock for popular products
- Track API latencies (p50, p95, p99)

---

## 🔐 Security Considerations

- ✅ **Authentication**: OAuth 2.0 + JWT tokens
- ✅ **Authorization**: RBAC for admin/customer roles
- ✅ **Encryption**: HTTPS for all APIs, encrypt PII in DB
- ✅ **PCI-DSS**: Tokenize payment details
- ✅ **Rate Limiting**: 100 requests/minute per customer
- ✅ **SQL Injection**: Use PreparedStatements
- ✅ **XSS Protection**: Sanitize product descriptions

---

## 📚 Related Patterns & Problems

- **Flipkart/eBay** - Similar e-commerce platforms
- **Inventory Management System** - Stock tracking focus
- **Payment Gateway** - Payment processing deep dive
- **Recommendation Engine** - Product suggestions
- **Warehouse Management** - Order fulfillment
- **Shopping Cart** - Cart-specific optimizations

---

## 🎓 Interview Tips

### Common Questions

1. **Q**: How do you prevent overselling of products?  
   **A**: Use optimistic locking with @Version annotation for atomic stock updates

2. **Q**: How do you handle abandoned carts?  
   **A**: Redis cache with 7-day TTL, send reminder emails after 24 hours

3. **Q**: What happens if payment fails after order creation?  
   **A**: Rollback inventory reservation, mark order as CANCELLED, notify customer

4. **Q**: How to scale for Black Friday traffic (100x normal load)?  
   **A**: Pre-warm caches, add read replicas, scale services horizontally, use CDN, implement queue-based order processing

5. **Q**: How to calculate dynamic pricing with discounts?  
   **A**: Decorator pattern - wrap base price with discount decorators (percentage, fixed, bulk, coupon)

### Key Points to Mention
- ✅ Atomic inventory updates with optimistic locking
- ✅ Redis for cart caching (fast + persistent)
- ✅ Transactional order placement (all-or-nothing)
- ✅ Event-driven architecture for notifications
- ✅ Microservices for independent scaling

---

## 📝 Summary

**Amazon E-commerce** demonstrates:
- ✅ **Complex domain modeling** with Customer, Product, Cart, Order, Payment
- ✅ **Concurrency handling** with optimistic locking for inventory
- ✅ **Scalable architecture** with caching, sharding, microservices
- ✅ **Payment integration** with multiple methods and rollback
- ✅ **Clean OOP design** with service layers and repositories
- ✅ **Production-ready** with comprehensive error handling

**Key Takeaway**: The inventory management and order placement flow are the **most critical components** - they must handle high concurrency, prevent overselling, and ensure data consistency with proper transaction boundaries.

---

## 🔗 Related Resources

- [View Complete Source Code](/problems/amazon/CODE) - All source files
- [Problem Documentation](/problems/amazon/README) - Full design guide



---

**Perfect for**: E-commerce system design interviews, learning transaction management, understanding scalable architectures<|MERGE_RESOLUTION|>--- conflicted
+++ resolved
@@ -138,91 +138,9 @@
 
 ### Key Workflows
 
-<<<<<<< HEAD
-## 📊 Class Diagram
-
-![Class Diagram](class-diagram.png)
-
-<details>
-<summary>📝 View Mermaid Source</summary>
-
-```mermaid
-classDiagram
-    class Service {
-        <<interface>>
-        +operation()
-    }
-    class Model {
-        -String id
-        +getId()
-    }
-    Service --> Model
-```
-
-</details>
-
-</details>
-
----
-
-## 🎯 Implementation Approaches
-
-### Approach 1: In-Memory Implementation
-**Pros:**
-- ✅ Fast access (O(1) for HashMap operations)
-- ✅ Simple to implement
-- ✅ Good for prototyping
-
-**Cons:**
-- ❌ Not persistent
-- ❌ Limited by RAM
-- ❌ No distributed support
-
-**Use Case:** Development, testing, small-scale systems
-
-### Approach 2: Database-Backed Implementation
-**Pros:**
-- ✅ Persistent storage
-- ✅ ACID transactions
-- ✅ Scalable with sharding
-
-**Cons:**
-- ❌ Slower than in-memory
-- ❌ Network latency
-- ❌ More complex
-
-**Use Case:** Production systems, large-scale
-
-### Approach 3: Hybrid (Cache + Database)
-**Pros:**
-- ✅ Fast reads from cache
-- ✅ Persistent in database
-- ✅ Best of both worlds
-
-**Cons:**
-- ❌ Cache invalidation complexity
-- ❌ More infrastructure
-
-**Use Case:** High-traffic production systems
-
----
-
-## 🎨 Design Patterns Used
-
-### 1. **Repository Pattern**
-Abstracts data access logic from business logic.
-
-```java
-public interface Repository {
-    T save(T entity);
-    T findById(String id);
-    List<T> findAll();
-}
-=======
 **1. Product Browsing Flow:**
 ```
 Customer → Search/Filter → Product List → Product Details → Add to Cart
->>>>>>> 2eabe834
 ```
 
 **2. Order Placement Flow:**
